--- conflicted
+++ resolved
@@ -14,13 +14,8 @@
 
 import os, sys, argparse, subprocess
 
-<<<<<<< HEAD
 from . import register_parser, logger
 from .util.aws import resolve_instance_id, resources
-=======
-from . import register_parser
-from .util.aws import resolve_instance_id, resources, clients
->>>>>>> 101d6d5b
 from .util.crypto import add_ssh_host_key_to_known_hosts
 from .util.printing import BOLD
 from .util.exceptions import AegeaException
@@ -65,7 +60,6 @@
         # FIXME: this results in duplicates.
         # Use paramiko to detect if the key is already listed and not insert it then (or only insert if different)
         add_ssh_host_key_to_known_hosts(instance.public_dns_name + " " + ssh_host_key + "\n")
-<<<<<<< HEAD
     ssh_args = ["ssh", prefix + at + instance.public_dns_name]
     if not (prefix or at):
         try:
@@ -73,11 +67,6 @@
         except:
             logger.info("Unable to determine IAM username, using local username")
     os.execvp("ssh", ssh_args + args.ssh_args)
-=======
-
-    ssh_args = ["ssh", prefix + at + instance.public_dns_name] + args.ssh_args
-    os.execvp("ssh", ssh_args)
->>>>>>> 101d6d5b
 
 parser = register_parser(ssh, help="Connect to an EC2 instance", description=__doc__,
                          formatter_class=argparse.RawTextHelpFormatter)
