from __future__ import absolute_import, division, print_function, unicode_literals

import os, sys, json, time, base64
from io import open

from . import register_parser, logger, config, __version__
from .util.aws import locate_ami, add_tags, get_bdm, resolve_instance_id, resources, clients, ARN
from .util.crypto import ensure_ssh_key, get_ssh_key_path
from .util.printing import GREEN
from .launch import launch, parser as launch_parser

def build_ami(args):
    for key, value in config.build_image.items():
        getattr(args, key).extend(value)
    from .util.ssh import AegeaSSHClient
    ssh_key_name = ensure_ssh_key(name=args.ssh_key_name, base_name=__name__,
                                  verify_pem_file=args.verify_ssh_key_pem_file)
    if args.snapshot_existing_host:
        instance = resources.ec2.Instance(resolve_instance_id(args.snapshot_existing_host))
        args.ami = instance.image_id
    else:
        if args.base_ami == "auto":
            args.ami = locate_ami(product=args.base_ami_product)
        else:
            args.ami = args.base_ami
        hostname = "{}-{}-{}".format(__name__, args.name, int(time.time())).replace(".", "-").replace("_", "-")
        launch_args = launch_parser.parse_args(args=[hostname], namespace=args)
        launch_args.wait_for_ssh = True
        launch_args.iam_role = args.iam_role
        launch_args.cloud_config_data.update(rootfs_skel_dirs=args.rootfs_skel_dirs)
        instance = resources.ec2.Instance(launch(launch_args)["instance_id"])
    ci_timeout = args.cloud_init_timeout
    if ci_timeout <= 0:
<<<<<<< HEAD
        ci_timeout = 3660*24
    ssh_client = AegeaSSHClient()
    ssh_client.load_system_host_keys()
    ssh_client.connect(instance.public_dns_name, username="ubuntu", key_filename=get_ssh_key_path(ssh_key_name))
    sys.stderr.write("Waiting {} seconds for cloud-init ...".format(ci_timeout))
=======
        ci_timeout = 99999
    ssh_client = AegeaSSHClient()
    ssh_client.load_system_host_keys()
    ssh_client.connect(instance.public_dns_name, username="ubuntu", key_filename=get_ssh_key_path(ssh_key_name))
    sys.stderr.write("Waiting %d seconds for cloud-init..." % ci_timeout)
>>>>>>> 101d6d5b
    sys.stderr.flush()
    devnull = open(os.devnull, "w")
    for i in range(ci_timeout):
        try:
            ssh_client.check_output("ls /var/lib/cloud/data/result.json", stderr=devnull)
            res = ssh_client.check_output("sudo jq .v1.errors /var/lib/cloud/data/result.json", stderr=devnull)
            if res.strip() != "[]":
                raise Exception("cloud-init encountered errors")
            break
        except Exception as e:
            if "ENOENT" in str(e) or "EPERM" in str(e) or "No such file or directory" in str(e):
                sys.stderr.write(".")
                sys.stderr.flush()
                time.sleep(1)
            else:
                raise
    else:
        raise Exception("cloud-init encountered errors")
    sys.stderr.write(GREEN("OK") + "\n")
    description = "Built by {} for {}".format(__name__, ARN.get_iam_username())
    for existing_ami in resources.ec2.images.filter(Owners=["self"], Filters=[{"Name": "name", "Values": [args.name]}]):
        logger.info("Deleting existing image {}".format(existing_ami))
        existing_ami.deregister()
    image = instance.create_image(Name=args.name, Description=description, BlockDeviceMappings=get_bdm())
    tags = dict(tag.split("=", 1) for tag in args.tags)
    base_ami = resources.ec2.Image(args.ami)
    tags.update(Owner=ARN.get_iam_username(), AegeaVersion=__version__,
                Base=base_ami.id, BaseName=base_ami.name, BaseDescription=base_ami.description or "")
    add_tags(image, **tags)
    logger.info("Waiting for %s to become available...", image.id)
    clients.ec2.get_waiter("image_available").wait(ImageIds=[image.id])
    while resources.ec2.Image(image.id).state != "available":
        sys.stderr.write(".")
        sys.stderr.flush()
        time.sleep(1)
    instance.terminate()
    return dict(ImageID=image.id, **tags)

parser = register_parser(build_ami, help="Build an EC2 AMI")
parser.add_argument("name", default="test")
parser.add_argument("--snapshot-existing-host", type=str, metavar="HOST")
parser.add_argument("--wait-for-ami", action="store_true")
parser.add_argument("--ssh-key-name")
parser.add_argument("--no-verify-ssh-key-pem-file", dest="verify_ssh_key_pem_file", action="store_false")
parser.add_argument("--instance-type", default="c3.xlarge", help="Instance type to use for building the AMI")
parser.add_argument("--security-groups", nargs="+")
parser.add_argument("--base-ami")
parser.add_argument("--base-ami-product",
                    help='Locate AMI for product, e.g. com.ubuntu.cloud:server:16.04:amd64, "Amazon Linux AMI 2016.09"')
parser.add_argument("--dry-run", "--dryrun", action="store_true")
parser.add_argument("--tags", nargs="+", default=[], metavar="NAME=VALUE", help="Tag the resulting AMI with these tags")
parser.add_argument("--cloud-config-data", type=json.loads)
parser.add_argument("--cloud-init-timeout", type=int, default=-1,
<<<<<<< HEAD
                    help="Approximate time in seconds to wait for cloud-init to finish before aborting.")
=======
                    help="Approximate time in seconds to wait for cloud-init to finish before aborting.")
parser.add_argument("--iam-role", default=__name__)
>>>>>>> 101d6d5b
<|MERGE_RESOLUTION|>--- conflicted
+++ resolved
@@ -31,19 +31,11 @@
         instance = resources.ec2.Instance(launch(launch_args)["instance_id"])
     ci_timeout = args.cloud_init_timeout
     if ci_timeout <= 0:
-<<<<<<< HEAD
         ci_timeout = 3660*24
     ssh_client = AegeaSSHClient()
     ssh_client.load_system_host_keys()
     ssh_client.connect(instance.public_dns_name, username="ubuntu", key_filename=get_ssh_key_path(ssh_key_name))
     sys.stderr.write("Waiting {} seconds for cloud-init ...".format(ci_timeout))
-=======
-        ci_timeout = 99999
-    ssh_client = AegeaSSHClient()
-    ssh_client.load_system_host_keys()
-    ssh_client.connect(instance.public_dns_name, username="ubuntu", key_filename=get_ssh_key_path(ssh_key_name))
-    sys.stderr.write("Waiting %d seconds for cloud-init..." % ci_timeout)
->>>>>>> 101d6d5b
     sys.stderr.flush()
     devnull = open(os.devnull, "w")
     for i in range(ci_timeout):
@@ -97,9 +89,5 @@
 parser.add_argument("--tags", nargs="+", default=[], metavar="NAME=VALUE", help="Tag the resulting AMI with these tags")
 parser.add_argument("--cloud-config-data", type=json.loads)
 parser.add_argument("--cloud-init-timeout", type=int, default=-1,
-<<<<<<< HEAD
-                    help="Approximate time in seconds to wait for cloud-init to finish before aborting.")
-=======
                     help="Approximate time in seconds to wait for cloud-init to finish before aborting.")
 parser.add_argument("--iam-role", default=__name__)
->>>>>>> 101d6d5b
