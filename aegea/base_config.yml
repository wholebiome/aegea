--- conflicted
+++ resolved
@@ -511,13 +511,8 @@
   min_vcpus: 0
   desired_vcpus: 2
   max_vcpus: 64
-<<<<<<< HEAD
-#  ecs_container_instance_ami_tags:
-#    AegeaMission: "ecs-container-instance"
-=======
-  ecs_container_instance_tags:
+  ecs_container_instance_ami_tags:
     AegeaMission: "ecs-container-instance"
->>>>>>> 101d6d5b
 
 batch_compute_environments:
   columns:
