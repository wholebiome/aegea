--- conflicted
+++ resolved
@@ -39,17 +39,10 @@
                                                         fs=filesystem["FileSystemId"],
                                                         region=efs.meta.region_name,
                                                         domain=services_domain)
-<<<<<<< HEAD
+
     mount_procs[mountpoint] = subprocess.Popen(["mount", "-t", "nfs4", "-o",
                                                 "nfsvers=4.1,rsize=1048576,wsize=1048576,hard,timeo=600,retrans=2",
                                                 fs_url, mountpoint])
-=======
-    # JHB: Changed to the following defaults.
-    mount_procs[mountpoint] = subprocess.Popen(
-        ["mount", "-t", "nfs4", "-o",
-         "nfsvers=4.1,rsize=1048576,wsize=1048576,hard,timeo=600,retrans=2",
-         fs_url, mountpoint])
->>>>>>> 101d6d5b
 
 rvals = {}
 for m, p in mount_procs.items():
