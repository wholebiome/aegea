--- conflicted
+++ resolved
@@ -22,6 +22,7 @@
     - libxslt1-dev
     - libyaml-dev
     - libcurl4-openssl-dev
+    - libhdf5-dev
     - htop
     - pydf
     - jq
@@ -50,14 +51,8 @@
     - nmap
     - build-essential
     - cmake
-<<<<<<< HEAD
     - libtool
     - autoconf
-=======
-    - libhdf5-dev
-
-
->>>>>>> 08d1b513
   commands:
     - "sed -i -e '/cloudconfig/ d' /etc/fstab"
     - "sed -i -e '/^PermitRootLogin/ s/.*/PermitRootLogin no/' /etc/ssh/sshd_config"
@@ -257,9 +252,7 @@
     - Cost
 
 launch:
-  commands:
-    - "echo launchtime>/launchtime"
-  packages:
-    - php
+  commands: []
+  packages: []
 
 log_level: "INFO"