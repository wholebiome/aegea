--- conflicted
+++ resolved
@@ -25,11 +25,7 @@
 docs:
 	$(MAKE) -C docs html
 
-<<<<<<< HEAD
-install: lint
-=======
-install: build_constants
->>>>>>> 08d1b513
+install:
 	-rm -rf dist
 	./setup.py bdist_wheel
 	pip install --upgrade dist/*.whl
